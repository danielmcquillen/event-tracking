--- conflicted
+++ resolved
@@ -1,8 +1,4 @@
 Django >= 1.8, < 1.9
-<<<<<<< HEAD
-pymongo==2.4.1
 boto3
-=======
 pymongo>=2.7.2,<4.0.0
->>>>>>> 10d80ab8
 pytz